use std::cell::RefCell;
use std::rc::Rc;

static ROTATE_LEFT: bool = true;
static ROTATE_RIGHT: bool = false;

#[derive(Clone, Debug, PartialEq)]

/******************** TreeNode Helpers ********************/

pub enum NodeColor {
    Red,
    Black,
}

pub type TreeNode<T> = Option<Rc<RefCell<Node<T>>>>;

#[derive(Debug)]
pub struct Node<T> {
    color: NodeColor,
    value: Option<T>,
    parent: TreeNode<T>,
    left: TreeNode<T>,
    right: TreeNode<T>
}

pub trait NodeTraits<T> {
    // helper functions
    fn new(val: T) -> TreeNode<T>;
    fn unwrapped(&self) -> Rc<RefCell<Node<T>>>;
    fn compare(&self, node: &TreeNode<T>) -> bool;
    fn find_node(&self, value: T) -> TreeNode<T>;
    fn node_height(&self) -> usize;
    fn print_traversal(&self);
    fn count_leaves(&self) -> usize;
    fn is_node_red(node: &TreeNode<T>) -> bool;

    // getters for node properties and family members
    fn color(&self) -> NodeColor;
    fn value(&self) -> Option<T>;
    fn parent(&self) -> TreeNode<T>;
    fn left(&self) -> TreeNode<T>; 
    fn right(&self) -> TreeNode<T>;
    fn grandparent(&self) -> TreeNode<T>;
    fn uncle(&self) -> TreeNode<T>;
    fn sibling(&self) -> TreeNode<T>;

    // setters for node properties
    fn set_color(&self, color: NodeColor);
    fn set_value(&self, value: T);
    fn set_parent(&mut self, parent: TreeNode<T>);
    fn set_left(&mut self, left: TreeNode<T>);
    fn set_right(&mut self, right: TreeNode<T>);
}

impl<T> NodeTraits<T> for TreeNode<T> where T: Copy + PartialOrd + std::fmt::Debug {
    fn new(val: T) -> TreeNode<T> {
        let tree_node = Some(Rc::new(RefCell::new(Node {
            color: NodeColor::Red,
            value: Some(val),
            parent: None,
            left: None,
            right: None
        })));
        tree_node.left().set_parent(tree_node.clone());
        tree_node.right().set_parent(tree_node.clone());

        tree_node
    }

    fn unwrapped(&self) -> Rc<RefCell<Node<T>>> {
        match self {
            Some(tree_node) => Rc::clone(&tree_node),
            None => panic!("Error unwrapping tree node")
        }
    }

    fn compare(&self, node: &TreeNode<T>) -> bool {
        if self.is_none() || node.is_none() {
            return false
        }
        Rc::ptr_eq(&self.unwrapped(), &node.unwrapped())
    }

    fn find_node(&self, value: T) -> TreeNode<T> {
        match self {
            Some(_) => {
                if value == self.value().unwrap() {
                    self.clone()
                } else if value < self.value().unwrap() {
                    self.left().find_node(value)
                } else {
                    self.right().find_node(value)
                }
            },
            None => None
        }
    }

    fn node_height(&self) -> usize {
        match self {
            Some(_) => {
                let left_height = self.left().node_height();
                let right_height = self.right().node_height();

                if left_height > right_height {
                    left_height + 1
                } else {
                    right_height + 1
                }
            },
            None => 0
        }
    }

    fn print_traversal(&self) {
        if self.is_some() && self.value().is_some() {
            self.left().print_traversal();
            if self.color() == NodeColor::Red {
                print!("<{:?}>", self.value().unwrap());
            } else {
                print!("[{:?}]", self.value().unwrap());
            }
            self.right().print_traversal();
        }
    }

    fn count_leaves(&self) -> usize {
        if self.is_none() {
            0
        } else if self.left().is_none() && self.right().is_none() {
            1
        } else {
            self.left().count_leaves() + self.right().count_leaves()
        }
    }

    fn is_node_red(node: &TreeNode<T>) -> bool {
        node.color() == NodeColor::Red
    }

    fn color(&self) -> NodeColor {
        match self {
            Some(tree_node) => tree_node.borrow().color.clone(),
            None => NodeColor::Black // nil nodes are black
        }
    }

    fn value(&self) -> Option<T> {
        match self {
            Some(tree_node) => tree_node.borrow().value,
            None => None
        }
    }

    fn parent(&self) -> TreeNode<T> {
        match self {
            Some(tree_node) => tree_node.borrow().parent.clone(),
            None => None
        }
    }

    fn left(&self) -> TreeNode<T> {
        match self {
            Some(tree_node) => tree_node.borrow().left.clone(),
            None => None
        }
    }

    fn right(&self) -> TreeNode<T> {
        match self {
            Some(tree_node) => tree_node.borrow().right.clone(),
            None => None
        }
    }

    fn grandparent(&self) -> TreeNode<T> {
        self.parent().parent()
    }

    fn uncle(&self) -> TreeNode<T> {
        if self.grandparent().left().is_none() || self.grandparent().right().is_none() {
            None
        } else if self.parent().compare(&self.grandparent().left()) {
            self.grandparent().right()
        } else {
            self.grandparent().left()
        }
    }

    fn sibling(&self) -> TreeNode<T> {
        match self.compare(&self.parent().left()) {
            true => self.parent().right(),
            false => self.parent().left(),
        }
    }

    fn set_color(&self, color: NodeColor) {
        self.unwrapped().borrow_mut().color = color;
    }

    fn set_value(&self, value: T) {
        self.unwrapped().borrow_mut().value = Some(value);
    }

    fn set_parent(&mut self, parent: TreeNode<T>) {
        match self {
            Some(tree_node) => tree_node.borrow_mut().parent = parent,
            None => *self = Some(Rc::new(RefCell::new(Node {
                color: self.color(),
                value: self.value(),
                parent: parent,
                left: self.left(),
                right: self.right()
            })))
        }
    }

    fn set_left(&mut self, left: TreeNode<T>) {
        match self {
            Some(tree_node) => tree_node.borrow_mut().left = left,
            None => *self = Some(Rc::new(RefCell::new(Node {
                color: self.color(),
                value: self.value(),
                parent: self.parent(),
                left: left,
                right: self.right()
            })))
        }
    }

    fn set_right(&mut self, right: TreeNode<T>) {
        match self {
            Some(tree_node) => tree_node.borrow_mut().right = right,
            None => *self = Some(Rc::new(RefCell::new(Node {
                color: self.color(),
                value: self.value(),
                parent: self.parent(),
                left: self.left(),
                right: right
            })))
        }
    }
}

/******************** RBTree Helpers ********************/

pub struct RBTree<T> {
    root: TreeNode<T>,
    len: usize
}

pub trait RBTreeTraits<T> {
    fn new() -> RBTree<T>;
    fn height(&self) -> usize;
    fn is_empty(&self) -> bool;
    fn size(&self) -> usize;
    fn search(&self, value: T) -> TreeNode<T>;
    fn rotate(&mut self, node: &TreeNode<T>, direction: bool);
    fn insert_case5(&mut self, node: &TreeNode<T>);
    fn fix_insert_color(&mut self, node: &TreeNode<T>);
    fn fix_delete_color(&mut self, node: &TreeNode<T>);
    fn fix_delete_color_2(&mut self, node: &TreeNode<T>);
    fn insert_node(&mut self, value: T);
    fn delete_node(&mut self, value: T);
    fn print(&self);
    fn count_leaves(&self) -> usize;
}

impl<T> RBTreeTraits<T> for RBTree<T> where T: Copy + PartialOrd + std::fmt::Debug {
    fn new() -> RBTree<T> {
        RBTree {
            root: None,
            len: 0
        }
    }

    // TODO ask miller if nil nodes are included
    fn height(&self) -> usize {
        self.root.node_height()

        // use code below if nil nodes are included
        // if self.len >= 1 {
        //     self.root.node_height() + 1
        // } else {
        //     0
        // }
    }

    fn is_empty(&self) -> bool {
        self.root.is_none()
    }

    fn size(&self) -> usize {
        self.len
    }

    fn search(&self, value: T) -> TreeNode<T> {
        self.root.find_node(value)
    }

    fn rotate(&mut self, node: &TreeNode<T>, direction: bool) {
        let mut parent = node.parent().clone();
        let mut grandparent = node.grandparent().clone();
        let mut node = node.clone();

        if parent.compare(&self.root) {
            self.root = node.clone();
        } else {
            node.set_parent(grandparent.clone());
            if parent.compare(&grandparent.left()) {
                grandparent.set_left(node.clone());
            } else {
                grandparent.set_right(node.clone());
            }
        }

        parent.set_parent(node.clone());
        if direction == ROTATE_LEFT {
            if node.left().is_some() {
                node.left().set_parent(parent.clone());
            }
            parent.set_right(node.left());
            node.set_left(parent);
        } else {
            if node.right().is_some() {
                node.right().set_parent(parent.clone());
            }
            parent.set_left(node.right());
            node.set_right(parent);
        }
    }

    fn insert_case5(&mut self, node: &TreeNode<T>) {
        let parent = node.parent().clone();
        let grandparent = node.grandparent().clone();

        if node.compare(&parent.left()) {
            self.rotate(&parent, ROTATE_RIGHT);
        } else {
            self.rotate(&parent, ROTATE_LEFT);
        }

        parent.set_color(NodeColor::Black);
        grandparent.set_color(NodeColor::Red);
    }

    fn fix_insert_color(&mut self, node: &TreeNode<T>) {
        let parent = node.parent().clone();
        let uncle = node.uncle().clone();
        let grandparent = node.grandparent().clone();

        // case 1
        if node.compare(&self.root) {
            node.set_color(NodeColor::Black);
        // case 2
        } else if parent.color() == NodeColor::Black {
            return;
        // case 3
        } else if uncle.is_some() && uncle.color() == NodeColor::Red {
            parent.set_color(NodeColor::Black);
            uncle.set_color(NodeColor::Black);
            grandparent.set_color(NodeColor::Red);
            self.fix_insert_color(&grandparent);
        // case 4
        } else if uncle.color() == NodeColor::Black {    // uncle can be a nil node
            let mut node = node.clone();

            if node.compare(&parent.right()) && parent.compare(&grandparent.left()) {
                self.rotate(&node, ROTATE_LEFT);
                node = node.left();
            } else if node.compare(&parent.left()) && parent.compare(&grandparent.right()) {
                self.rotate(&node, ROTATE_RIGHT);
                node = node.right();
            }

            self.insert_case5(&node);
        }
    }

    fn insert_node(&mut self, value: T) {
        let mut new_node = TreeNode::new(value);

        if self.is_empty() {
            self.root = new_node.clone();
        } else if self.search(value).is_some() {
            // sticking with printing an err msg because panic causes the terminal to exit the program
            println!("Value already exists!");
            return;
        } else {
            let mut curr_node = self.root.clone();
            let mut curr_node_parent: TreeNode<T> = None;
            let mut is_left_child = true;

            // find empty node
            while curr_node.value().is_some() {
                curr_node_parent = curr_node.clone();
                if value < curr_node.value().unwrap() {
                    curr_node = curr_node.left();
                    is_left_child = true;
                } else {
                    curr_node = curr_node.right();
                    is_left_child = false;
                }
            }
            
            // place new_node in found spot
            if curr_node_parent.is_some() {
                new_node.set_parent(curr_node_parent);
                if is_left_child {
                    new_node.parent().set_left(new_node.clone());
                } else {
                    new_node.parent().set_right(new_node.clone());
                }
            } else {
                panic!("Current node has no parent!");
            }
        }

        self.fix_insert_color(&new_node);
        self.len += 1;
    }

    // TODO - fill out commented code and actually test
    fn fix_delete_color(&mut self, node: &TreeNode<T>) {
        println!("TRYING TO FIX DELETE COLOR");

        // case 1
        if node.parent().is_some() {
            println!("CASE 1 TRYING TO FIX DELETE COLOR");
            // find sibling
            let sibling = match node.compare(&node.parent().left()) {
                true => node.parent().right(),
                false => node.parent().left(),
            };

            // case 2
            if sibling.color() == NodeColor::Red {
                println!("CASE 2 TRYING TO FIX DELETE COLOR");
                sibling.parent().set_color(NodeColor::Red);
                sibling.set_color(NodeColor::Black);

                if node.compare(&node.parent().left()) {
                    self.rotate(&sibling, ROTATE_LEFT);
                } else {
                    self.rotate(&sibling, ROTATE_RIGHT);
                }

                // update sibling
                if node.compare(&node.parent().left()) {
                    sibling.set_value(node.parent().right().value().unwrap());
                    // sibling = node.parent().right()
                } else {
                    sibling.set_value(node.parent().left().value().unwrap());
                    // sibling = node.parent().left()
                }
            }

            if sibling.left().is_some() && sibling.right().is_some() {
                // case 3
                println!("CASE 3 TRYING TO FIX DELETE COLOR");
                // there is was a super long IF statement so i broke it into a nested one
                if node.parent().color() == NodeColor::Black && sibling.color() == NodeColor::Black {
                    if sibling.left().color() == NodeColor::Black && sibling.right().color() == NodeColor::Black {
                        sibling.set_color(NodeColor::Red);
                        self.fix_delete_color(&node.parent());
                    }
                }
                // case 4
                else if node.parent().color() == NodeColor::Red && sibling.color() == NodeColor::Black {
                    if sibling.left().color() == NodeColor::Black && sibling.right().color() == NodeColor::Black {
                        println!("CASE 4 TRYING TO FIX DELETE COLOR");
                        sibling.set_color(NodeColor::Red);
                        node.parent().set_color(NodeColor::Black);
                    }
                }
                // case 5
                else {
                   println!("CASE 5 TRYING TO FIX DELETE COLOR");
                   if sibling.color() == NodeColor::Black {
                       if node.compare(&node.parent().left()) {
                           if sibling.left().color() == NodeColor::Red && sibling.right().color() == NodeColor::Black {
                               sibling.set_color(NodeColor::Red);
                               sibling.left().set_color(NodeColor::Black);
                               self.rotate(&sibling.left(), ROTATE_RIGHT);
                               // rotate_right(sibling.left());
                           }
                       }
                       else if node.compare(&node.parent().right()) {
                        if sibling.left().color() == NodeColor::Black && sibling.right().color() == NodeColor::Red {
                            sibling.set_color(NodeColor::Red);
                            sibling.right().set_color(NodeColor::Black);
                            self.rotate(&sibling.left(), ROTATE_LEFT);
                            // rotate_left(sibling.left());
                        }
                    }

                    // update sibling
                    if node.compare(&node.parent().left()) {
                        sibling.set_value(node.parent().right().value().unwrap());
                        // sibling = node.parent().right();
                    } else {
                        sibling.set_value(node.parent().left().value().unwrap());
                        // sibling node.parent().left();
                    }
                   }


                   // case 6
                   println!("CASE 6 TRYING TO FIX DELETE COLOR");
                   sibling.set_color(node.parent().color());
                   node.parent().set_color(NodeColor::Black);
                   if node.compare(&node.parent().left()) {
                       sibling.right().set_color(NodeColor::Black);
                       self.rotate(&sibling, ROTATE_LEFT);
                       // rotate_left(sibling);
                   } else {
                       sibling.left().set_color(NodeColor::Black);
                       self.rotate(&sibling, ROTATE_RIGHT);
                       // rotate_right(sibling);
                   }

                }
            }
        }
    }

    fn fix_delete_color_2(&mut self, node: &TreeNode<T>) {
        // case 1: node is root so done (it’s already black)
        if node.compare(&self.root) {
            return;
        }

        let mut sibling = node.sibling();

        println!("SIBLING IS NOW: {:?}", sibling.value());

        // Case 2, sibling of node is red:
        // Set parent’s color to red, and sibling’s color to black 
        // Rotate left/right on sibling if node is a lChild/rChild
        // Update sibling to node’s new sibling
        if node.parent().is_some() {
            println!("case 2 delete");
            // actually start case 2 here:
            if sibling.color() == NodeColor::Red {

                sibling.parent().set_color(NodeColor::Red);
                sibling.set_color(NodeColor::Black);

                if node.compare(&node.parent().left()) {
                    println!("LEFT ROTATING");
                    self.rotate(&sibling, ROTATE_LEFT);
                } else {
                    println!("RIGHT ROTATING");
                    self.rotate(&sibling, ROTATE_RIGHT);
                }

                // update sibling after rotating
                sibling = node.sibling();

            }
        }

        // CASE 3
        if node.parent().color() == NodeColor::Black && sibling.color() == NodeColor::Black {
            if sibling.left().color() == NodeColor::Black && sibling.right().color() == NodeColor::Black {
                println!("DELETE CASE 3");
                sibling.set_color(NodeColor::Red);
                self.fix_delete_color_2(&node.parent());
                return;
            }
        }
        // CASE 4
        if node.parent().color() == NodeColor::Red && sibling.color() == NodeColor::Black {
            if sibling.left().color() == NodeColor::Black && sibling.right().color() == NodeColor::Black {
                println!("DELETE CASE 4");
                sibling.set_color(NodeColor::Red);
                node.parent().set_color(NodeColor::Black);
                return;
            }
        }

        // CASE 5
        if sibling.color() == NodeColor::Black {
            println!("DELETE CASE 5");
            sibling.set_color(NodeColor::Red);
            if node.compare(&node.parent().left()) {
                if sibling.left().color() == NodeColor::Red && sibling.right().color() == NodeColor::Black {
                    println!("DELETE CASE 5 - RIGHT ROTATE");
                    sibling.left().set_color(NodeColor::Black);
                    self.rotate(&sibling.left(), ROTATE_RIGHT);
                    // rotate_right(sibling.left());
                }
            }
            else if node.compare(&node.parent().right()) {
             if sibling.left().color() == NodeColor::Black && sibling.right().color() == NodeColor::Red {
                println!("DELETE CASE 5 - LEFT ROTATE"); 
                sibling.right().set_color(NodeColor::Black);
                self.rotate(&sibling.left(), ROTATE_LEFT);
                 // rotate_left(sibling.left());
             }
         }

         // update sibling
         sibling = node.sibling();
        }

        // CASE 6
        println!("DELETE CASE 6");
        sibling.set_color(node.parent().color());
        node.parent().set_color(NodeColor::Black);

        if node.compare(&node.parent().left()) {
            sibling.right().set_color(NodeColor::Black);
            self.rotate(&sibling, ROTATE_LEFT);
            // rotate_left(sibling);
        } else {
            sibling.left().set_color(NodeColor::Black);
            self.rotate(&sibling, ROTATE_RIGHT);
            // rotate_right(sibling);
        }

    }

<<<<<<< HEAD
    fn get_higher_node(node: &TreeNode<T>) -> TreeNode<T> {
        if node.right().is_none() {
            node.clone()
        } else {
            return Self::get_higher_node(&node.right())
        }
    }
    // TODO
=======
>>>>>>> 5aaffec0
    fn delete_node(&mut self, value: T) {
        let mut node = self.search(value);

        if node.is_none() {
            return;
        }

        if node.left().is_some() && node.right().is_some() {
<<<<<<< HEAD
            let larger = Self::get_higher_node(&node.left());
            
=======
            let mut larger = node.right();
            while larger.left().is_some() {
                larger = larger.left();
            }
>>>>>>> 5aaffec0
            node.set_value(larger.value().unwrap());
            node = larger;
        }

        // set node to null sibling
        let mut child = match node.right() {
            Some(_) => node.right(),
            None => node.left()
        };

        if !node.compare(&self.root) && node.parent().is_some() {
            child.set_parent(node.parent());
            if node.compare(&node.parent().left()) {
                node.parent().set_left(child.clone());
            } else {
                node.parent().set_right(child.clone());
            }
        } else if child.is_none() {
            // empty tree if child is None
            self.root = None;
        } else {
            // set root to child
            self.root = child.clone();
            child.set_parent(None);
        }

        if node.color() == NodeColor::Black {
            if child.color() == NodeColor::Red {
                println!("dont need to fix color");
                child.set_color(NodeColor::Black);
            } else {
                println!("NEED TO FIX COLOR");
                self.fix_delete_color_2(&child);
            }
        }

        self.len -= 1;
    }

    fn print(&self) {
        if self.is_empty() {
            println!("Tree is empty. Nothing to print.");
        } else {
            println!("Root: {:?}", self.root.value().unwrap());
            self.root.print_traversal();
            println!();
        }
    }

    fn count_leaves(&self) -> usize {
        self.root.count_leaves()
    }
}<|MERGE_RESOLUTION|>--- conflicted
+++ resolved
@@ -622,17 +622,6 @@
 
     }
 
-<<<<<<< HEAD
-    fn get_higher_node(node: &TreeNode<T>) -> TreeNode<T> {
-        if node.right().is_none() {
-            node.clone()
-        } else {
-            return Self::get_higher_node(&node.right())
-        }
-    }
-    // TODO
-=======
->>>>>>> 5aaffec0
     fn delete_node(&mut self, value: T) {
         let mut node = self.search(value);
 
@@ -641,15 +630,10 @@
         }
 
         if node.left().is_some() && node.right().is_some() {
-<<<<<<< HEAD
-            let larger = Self::get_higher_node(&node.left());
-            
-=======
-            let mut larger = node.right();
-            while larger.left().is_some() {
-                larger = larger.left();
-            }
->>>>>>> 5aaffec0
+            let mut larger = node.left(); // node.right()
+            while larger.right().is_some() { // larger.left()
+                larger = larger.right(); // larger.left()
+            }
             node.set_value(larger.value().unwrap());
             node = larger;
         }
