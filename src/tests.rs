--- conflicted
+++ resolved
@@ -33,7 +33,7 @@
 //     }
 // }
 
-pub fn benchmark_rbt() {
+pub fn benchmark_redblack() {
     for tree_size in vec![10_000, 40_000, 70_000, 100_000, 130_000] {
         let mut tree: red_black_tree::RBTree<u32> = red_black_tree::RBTree::new();
 
@@ -77,15 +77,9 @@
     }
 }
 
-<<<<<<< HEAD
-pub fn it_works() {
-    // Test TreeNode
-    let treenode: red_black_tree::RBTreeNode<u32> = red_black_tree::RBTreeNode::new(5);
-=======
 // pub fn it_works() {
 //     // Test TreeNode
 //     let treenode: red_black_tree::TreeNode<u32> = red_black_tree::TreeNode::new(5);
->>>>>>> c0bd9d2a
         
 //     println!("{:?}", treenode.value());
 //     println!("{:?}", treenode.color());
